--- conflicted
+++ resolved
@@ -150,8 +150,4 @@
         subprocess.check_output('rm ' + ' '.join([seq + '.map.aln' for seq in all_names]),
                                 shell = True)
         subprocess.check_output('rm ' + ' '.join([seq + '.skf' for seq in all_names]),
-<<<<<<< HEAD
-                                shell = True)
-=======
-                                shell = True)
->>>>>>> cdc8c19d
+                                shell = True)