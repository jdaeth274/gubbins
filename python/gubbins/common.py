# encoding: utf-8
# Wellcome Trust Sanger Institute
# Copyright (C) 2013  Wellcome Trust Sanger Institute
# 
# This program is free software; you can redistribute it and/or
# modify it under the terms of the GNU General Public License
# as published by the Free Software Foundation; either version 2
# of the License, or (at your option) any later version.
# 
# This program is distributed in the hope that it will be useful,
# but WITHOUT ANY WARRANTY; without even the implied warranty of
# MERCHANTABILITY or FITNESS FOR A PARTICULAR PURPOSE.  See the
# GNU General Public License for more details.
#  
# You should have received a copy of the GNU General Public License
# along with this program; if not, write to the Free Software
# Foundation, Inc., 51 Franklin Street, Fifth Floor, Boston, MA  02110-1301, USA.
#

# Generic imports
import os
import re
import shutil
import subprocess
import sys
import tempfile
import time
import datetime
import psutil
# Phylogenetic imports
import dendropy
# Biopython imports
from Bio import AlignIO
from Bio import Phylo
from Bio import SeqIO
from Bio.Align import MultipleSeqAlignment
from Bio.Phylo import Consensus
from Bio.Seq import Seq
from dendropy.calculate import treecompare
from memory_profiler import profile

from gubbins import utils
# Gubbins imports
from gubbins.PreProcessFasta import PreProcessFasta
from gubbins.ValidateFastaAlignment import ValidateFastaAlignment
from gubbins.__init__ import version
from gubbins.pyjar import jar, read_alignment, get_base_patterns
from gubbins.treebuilders import FastTree, IQTree, RAxML, RAxMLNG, RapidNJ, Star

fp = open("memory_log", "w+")
@profile(stream=fp)
def parse_and_run(input_args, program_description=""):
    """Main function of the Gubbins program"""
    start_time = time.time()
    current_directory = os.getcwd()
    printer = utils.VerbosePrinter(True, "\n")

    # Process input options
    input_args = process_input_arguments(input_args)

    # Check if the Gubbins C-program is available. If so, print a welcome message. Otherwise exit.
    os.environ["PATH"] = os.environ["PATH"] + ":/usr/lib/gubbins/"
    gubbins_exec = 'gubbins'
    if utils.which(gubbins_exec) is None:
        # Check if the Gubbins C-program is available in its source directory (for tests/CI)
        gubbins_python_dir = os.path.dirname(os.path.abspath(utils.__file__))
        gubbins_bundled_exec = os.path.abspath(os.path.join(gubbins_python_dir, '../../src/gubbins'))
        if utils.which(gubbins_bundled_exec) is None:
            sys.exit(gubbins_exec + " is not in your path")
        else:
            gubbins_exec = utils.replace_executable(gubbins_exec, gubbins_bundled_exec)
    program_version = version()
    printer.print(["\n--- Gubbins " + program_version + " ---\n", program_description])
    print_file = open("./printer_output", "a")
    print_file.write("Beginning gubbins runs " + str(datetime.datetime.now()) + "\n")
    print_file.close()
    # Log algorithms used
    methods_log = {property:[] for property in ['citation','process','version','algorithm']}
    methods_log['algorithm'].append("Gubbins")
    methods_log['citation'].append("https://doi.org/10.1093/nar/gku1196")
    methods_log['process'].append("Overall")
    methods_log['version'].append(program_version)

    # Initialize tree builder and check if all required dependencies are available
    printer.print("\nChecking dependencies...")
    current_tree_name = input_args.starting_tree
    tree_file_names = []
    internal_node_label_prefix = "internal_"
    
    # Select the algorithms used for the first iteration
    print_file = open("./printer_output", "a")
    print_file.write("Selecting algorithms "+ str(datetime.datetime.now()) + "\n")
    print_file.close()
    current_tree_builder, current_model_fitter, current_model, extra_tree_arguments, extra_model_arguments = return_algorithm_choices(input_args,1)
    # Initialise tree builder
    tree_builder = return_algorithm(current_tree_builder, current_model, input_args, node_labels = internal_node_label_prefix, extra = extra_tree_arguments)
    alignment_suffix = tree_builder.alignment_suffix
    methods_log = update_methods_log(methods_log, method = tree_builder, step = 'Tree constructor (1st iteration)')
    # Initialise model fitter
    model_fitter = return_algorithm(current_model_fitter, current_model, input_args, node_labels = internal_node_label_prefix, extra = extra_model_arguments)
    methods_log = update_methods_log(methods_log, method = model_fitter, step = 'Model fitter (1st iteration)')
    # Initialise sequence reconstruction if MAR
    if input_args.mar:
        sequence_reconstructor = return_algorithm(input_args.seq_recon, current_model, input_args, node_labels = internal_node_label_prefix, extra = input_args.seq_recon_args)
        methods_log = update_methods_log(methods_log, method = sequence_reconstructor, step = 'Sequence reconstructor')
    printer.print("...done. Run time: {:.2f} s".format(time.time() - start_time))

    # Check if the input files exist and have the right format
    printer.print("\nChecking input files...")
    print_file = open("./printer_output", "a")
    print_file.write("Checking input files " + str(datetime.datetime.now()) + "\n")
    print_file.close()
    if not os.path.exists(input_args.alignment_filename) \
            or not ValidateFastaAlignment(input_args.alignment_filename).is_input_fasta_file_valid():
        sys.exit("The input alignment file " + input_args.alignment_filename + " does not exist or has an invalid format")
    if input_args.starting_tree is not None and input_args.starting_tree != "" \
            and (not os.path.exists(input_args.starting_tree) or not is_starting_tree_valid(input_args.starting_tree)):
        sys.exit("The starting tree does not exist or has an invalid format")
    if input_args.starting_tree is not None and input_args.starting_tree != "" \
            and not do_the_names_match_the_fasta_file(input_args.starting_tree, input_args.alignment_filename):
        sys.exit("The names in the starting tree do not match the names in the alignment file")

    # Check on number of sequences in alignment
    print_file = open("./printer_output", "a")
    print_file.write("Checking aln file " + str(datetime.datetime.now()) + "\n")
    print_file.write("~~~~~~~~~~~~~~~~~~~~~~~~~~~~~~~~~~~~~~~~~" + "\n")
    print_file.close()
    if input_args.pairwise:
        if number_of_sequences_in_alignment(input_args.alignment_filename) != 2:
            sys.exit("Pairwise mode should only be used for two sequences.")
    else:
        if number_of_sequences_in_alignment(input_args.alignment_filename) < 3:
            sys.exit("Three or more sequences are required for a meaningful phylogenetic analysis.")

    # Check - and potentially correct - further input parameters
    check_and_fix_window_size(input_args)

    # Get the base filename
    (base_directory, base_filename) = os.path.split(input_args.alignment_filename)
    (basename, extension) = os.path.splitext(base_filename)
    if input_args.use_time_stamp:
        time_stamp = str(int(time.time()))
        basename = basename + "." + time_stamp
    snp_alignment_filename = base_filename + ".snp_sites.aln"
    gaps_alignment_filename = base_filename + ".gaps.snp_sites.aln"
    gaps_vcf_filename = base_filename + ".gaps.vcf"
    joint_sequences_filename = base_filename + ".seq.joint.aln"

    # Check if intermediate files from a previous run exist
    intermediate_files = [basename + ".iteration_"]
    if not input_args.no_cleanup:
        utils.delete_files(".", intermediate_files, "", input_args.verbose)
    if utils.do_files_exist(".", intermediate_files, "", input_args.verbose):
        sys.exit("Intermediate files from a previous run exist. Please rerun without the --no_cleanup option "
                 "to automatically delete them or with the --use_time_stamp to add a unique prefix.")
    printer.print("...done. Run time: {:.2f} s".format(time.time() - start_time))

    # Filter the input alignment and save as temporary alignment file
    printer.print("\nFiltering input alignment...")
    print_file = open("./printer_output", "a")
    print_file.write("Filtering alignment " + str(datetime.datetime.now()) + "\n")
    print_file.write("~~~~~~~~~~~~~~~~~~~~~~~~~~~~~~~~~~~~~~~~~" + "\n")
    print_file.close()
    temp_working_dir = tempfile.mkdtemp(dir=os.getcwd())
    temp_alignment_filename = temp_working_dir + "/" + base_filename

    pre_process_fasta = PreProcessFasta(input_args.alignment_filename, input_args.verbose,
                                        input_args.filter_percentage)
    taxa_removed = pre_process_fasta.remove_duplicate_sequences_and_sequences_missing_too_much_data(
        temp_alignment_filename, input_args.remove_identical_sequences)
    input_args.alignment_filename = temp_alignment_filename

    # If a starting tree has been provided make sure that taxa filtered out in the previous step are removed from it
    if input_args.starting_tree:
        (tree_base_directory, tree_base_filename) = os.path.split(input_args.starting_tree)
        temp_starting_tree = temp_working_dir + '/' + tree_base_filename
        filter_out_removed_taxa_from_tree(input_args.starting_tree, temp_starting_tree, taxa_removed)
        input_args.starting_tree = temp_starting_tree
    printer.print("...done. Run time: {:.2f} s".format(time.time() - start_time))

    # Find all SNP sites with Gubbins
    gubbins_command = " ".join([gubbins_exec, input_args.alignment_filename])
    printer.print(["\nRunning Gubbins to detect SNPs...", gubbins_command])
    print_file = open("./printer_output", "a")
    print_file.write("Initial gubbins run " + str(datetime.datetime.now()) + "\n")
    print_file.close()
    try:
        subprocess.check_call(gubbins_command, shell=True)
    except subprocess.SubprocessError:
        sys.exit("Gubbins crashed, please ensure you have enough free memory")
    printer.print("...done. Run time: {:.2f} s".format(time.time() - start_time))
    reconvert_fasta_file(snp_alignment_filename, snp_alignment_filename)
    print_file = open("./printer_output", "a")
    print_file.write("Moving the gaps alignment file name across " + str(datetime.datetime.now()) + "\n")
    reconvert_fasta_file(gaps_alignment_filename, base_filename + ".start")
    print_file.write("Moved the gaps alignment file name across " + str(datetime.datetime.now()) + "\n")
    print_file.write(gaps_alignment_filename +  "\n")
    print_file.write(gubbins_command + "\n")
    print_file.write("Finished initial gubbins run " + str(datetime.datetime.now()) + "\n")
    print_file.write("~~~~~~~~~~~~~~~~~~~~~~~~~~~~~~~~~~~~~~~~~" + "\n")
    print_file.close()
    # Start the main loop
    printer.print("\nEntering the main loop.")
    for i in range(1, input_args.iterations+1):
        printer.print("\n*** Iteration " + str(i) + " ***")

        # 1.1. Construct the tree-building command depending on the iteration and employed options
        if i == 2:
            # Select the algorithms used for the subsequent iterations
            current_tree_builder, current_model_fitter, current_model, extra_tree_arguments, extra_model_arguments = return_algorithm_choices(input_args,i)
            # Initialise tree builder
            tree_builder = return_algorithm(current_tree_builder, current_model, input_args, node_labels = internal_node_label_prefix, extra = extra_tree_arguments)
            alignment_suffix = tree_builder.alignment_suffix
            methods_log = update_methods_log(methods_log, method = tree_builder, step = 'Tree constructor (later iterations)')
            # Initialise model fitter
            model_fitter = return_algorithm(current_model_fitter, current_model, input_args, node_labels = internal_node_label_prefix, extra = extra_model_arguments)
            methods_log = update_methods_log(methods_log, method = model_fitter, step = 'Model fitter (later iterations)')

        if i == 1:
            previous_tree_name = input_args.starting_tree
            alignment_filename = base_filename + alignment_suffix
        else:
            previous_tree_name = current_tree_name
            alignment_filename = previous_tree_name + alignment_suffix

        current_basename = basename + ".iteration_" + str(i)
        current_tree_name = current_basename + ".tre"
        if previous_tree_name and input_args.first_tree_builder != "star":
            tree_building_command = tree_builder.tree_building_command(
                os.path.abspath(alignment_filename), os.path.abspath(previous_tree_name), current_basename)
        else:
            tree_building_command = tree_builder.tree_building_command(
                os.path.abspath(alignment_filename), "", current_basename)
        built_tree = temp_working_dir + "/" + tree_builder.tree_prefix + current_basename + tree_builder.tree_suffix

        # 1.2. Construct the phylogenetic tree
        if input_args.starting_tree is not None and i == 1:
            printer.print("\nCopying the starting tree...")
            shutil.copyfile(input_args.starting_tree, current_tree_name)
        else:
            print_file = open("./printer_output","a")
            print_file.write("Starting tree reconstruction on iter: " + str(i) + " With tree builder: " + tree_builder.executable + " " + str(datetime.datetime.now()) +"\n" )
            print_file.write("Start mem usage (GB): " + str(psutil.Process(os.getpid()).memory_info().rss / 1024 ** 3) + "\n")
            print_file.close()


            printer.print(["\nConstructing the phylogenetic tree with " + tree_builder.executable + "...",
                           tree_building_command])
            if current_tree_builder == "star":
                # Move star tree into temp dir
                shutil.move(tree_builder.tree_prefix + current_basename + tree_builder.tree_suffix,
                            built_tree)
            else:
                try:
                    os.chdir(temp_working_dir)
                    subprocess.check_call(tree_building_command, shell=True)
                except subprocess.SubprocessError:
                    sys.exit("Failed while building the tree.")
                os.chdir(current_directory)
            shutil.copyfile(built_tree, current_tree_name)
        printer.print("...done. Run time: {:.2f} s".format(time.time() - start_time))
        print_file = open("./printer_output", "a")
        print_file.write("Finished tree reconstruction on iter: " + str(i) + " With tree builder: " + tree_builder.executable + " " + str(datetime.datetime.now()) + "\n")
        print_file.write("End mem usage (GB): " + str(psutil.Process(os.getpid()).memory_info().rss / 1024 ** 3) + "\n")
        print_file.write("~~~~~~~~~~~~~~~~~~~~~~~~~~~~~~~~~~~~~~~~~" + "\n")
        print_file.close()

        # 2. Re-root the tree
        reroot_tree(str(current_tree_name), input_args.outgroup)
        temp_rooted_tree = temp_working_dir + "/" + current_tree_name + ".rooted"
        print_file = open("./printer_output", "a")
        print_file.write("Rooting the tree on iter: " + str(i) + " With tree builder: " + tree_builder.executable + " " + str(datetime.datetime.now()) + "\n")
        print_file.write("Start mem usage (GB): " + str(psutil.Process(os.getpid()).memory_info().rss / 1024 ** 3) + "\n")
        print_file.close()
        if input_args.tree_builder == "iqtree":
            shutil.copyfile(current_tree_name, temp_rooted_tree)
        else:
            root_tree(current_tree_name, temp_rooted_tree)

        print_file = open("./printer_output", "a")
        print_file.write("Finished tree rooting on iter: " + str(i) + " With tree builder: " + tree_builder.executable + " " + str(datetime.datetime.now()) + "\n")
        print_file.write("End mem usage (GB): " + str(psutil.Process(os.getpid()).memory_info().rss / 1024 ** 3) + "\n")
        print_file.write("~~~~~~~~~~~~~~~~~~~~~~~~~~~~~~~~~~~~~~~~~" + "\n")
        print_file.close()
        # 3.1. Construct the command for ancestral state reconstruction depending on the iteration and employed options
        ancestral_sequence_basename = current_basename + ".internal"
        current_tree_name_with_internal_nodes = current_tree_name + ".internal"

        if not input_args.mar:
        
            # 3.2a. Joint ancestral reconstruction
            printer.print(["\nReconstructing ancestral sequences with pyjar..."])
            print_file = open("./printer_output", "a")
            print_file.write("Starting pyjar recon" + str(datetime.datetime.now()) + "\n")
            print_file.write("Start mem usage (GB): " + str(psutil.Process(os.getpid()).memory_info().rss / 1024 ** 3) + "\n")
            print_file.close()
            if i == 1:

                # 3.3a. Read alignment and identify unique base patterns in first iteration only
                alignment_filename = base_filename + ".start"
                alignment_type = 'fasta' # input starting polymorphism alignment file assumed to be fasta format
<<<<<<< HEAD
=======

>>>>>>> 96c8d337
                print_file = open("./printer_output", "a")
                print_file.write("Alignment name: " + alignment_filename + " " + str(datetime.datetime.now())+ "\n")
                print_file.write("Start mem usage (GB): " + str(psutil.Process(os.getpid()).memory_info().rss / 1024 ** 3) + "\n")
                print_file.close()

                polymorphism_alignment = read_alignment(alignment_filename, alignment_type, verbose = input_args.verbose,
                                                        list_out = True)
                original_aln_loc = alignment_filename
                print_file = open("./printer_output", "a")
                print_file.write("Alignment name: " + alignment_filename + "\n")
                print_file.write("End mem usage (GB): " + str(psutil.Process(os.getpid()).memory_info().rss / 1024 ** 3) + "\n")
                print_file.write("~~~~~~~~~~~~~~~~~~~~~~~~~~~~~~~~~~~~~~~~~~")
                print_file.close()
                print_file = open("./printer_output", "a")
                print_file.write("Getting the base patterns" + str(datetime.datetime.now()) + "\n")
                print_file.write("Start mem usage (GB): " + str(psutil.Process(os.getpid()).memory_info().rss / 1024 ** 3) + "\n")
                print_file.close()
                base_pattern_bases_array, base_pattern_positions_array = get_base_patterns(polymorphism_alignment,
                                                                                            input_args.verbose,
                                                                                            threads = input_args.threads)
                print_file = open("./printer_output", "a")
                print_file.write("Done the base patterns" + str(datetime.datetime.now()) + "\n")
                print_file.write("End mem usage (GB): " + str(psutil.Process(os.getpid()).memory_info().rss / 1024 ** 3) + "\n")
                print_file.write("~~~~~~~~~~~~~~~~~~~~~~~~~~~~~~~~~~~~~~~~~~")
                print_file.close()
<<<<<<< HEAD
=======

>>>>>>> 96c8d337
            # 3.4a. Re-fit full polymorphism alignment to new tree
            model_fitting_command = model_fitter.model_fitting_command(snp_alignment_filename,
                                                                os.path.abspath(temp_rooted_tree),
                                                                temp_working_dir + '/' + current_basename)
            printer.print(["\nFitting substitution model to tree...", model_fitting_command])
            subprocess.check_call(model_fitting_command, shell = True)

            # 3.5a. Joint ancestral reconstruction with new tree and info file in each iteration
            info_filename = model_fitter.get_info_filename(temp_working_dir,current_basename)
            recontree_filename = model_fitter.get_recontree_filename(temp_working_dir,current_basename)
            # Set root of reconstruction tree to match that of the current tree
            # Cannot just midpoint root both, because the branch lengths differ between them
            harmonise_roots(recontree_filename, temp_rooted_tree)
            polymorphism_alignment = read_alignment(original_aln_loc, alignment_type, verbose=input_args.verbose,
                                                    list_out=False)
            printer.print(["\nRunning joint ancestral reconstruction with pyjar"])
            print_file = open("./printer_output", "a")
            print_file.write("Starting the jar recon" + " " + str(datetime.datetime.now()) + "\n")
            print_file.write("These are the file inputs: " + "\n" +
                             recontree_filename + "\n" +
                             info_filename + "\n" +
                             input_args.model_fitter + "\n" +
                             temp_working_dir + "/" + ancestral_sequence_basename + "\n")
            print_file.close()

            jar(alignment = polymorphism_alignment, # complete polymorphism alignment
                base_patterns = base_pattern_bases_array, # array of unique base patterns in alignment
                base_pattern_positions = base_pattern_positions_array, # nparray of positions of unique base patterns in alignment
                tree_filename = recontree_filename, # tree generated by model fit
                info_filename = info_filename, # file containing evolutionary model parameters
                info_filetype = input_args.model_fitter, # model fitter - format of file containing evolutionary model parameters
                output_prefix = temp_working_dir + "/" + ancestral_sequence_basename, # output prefix
                threads = input_args.threads, # number of cores to use
                verbose = input_args.verbose)
            gaps_alignment_filename = temp_working_dir + "/" + ancestral_sequence_basename + ".joint.aln"
            raw_internal_rooted_tree_filename = temp_working_dir + "/" + ancestral_sequence_basename + ".joint.tre"
            printer.print(["\nTransferring pyjar results onto original recombination-corrected tree"])
            transfer_internal_node_labels_to_tree(raw_internal_rooted_tree_filename,
                                                  temp_rooted_tree,
                                                  current_tree_name_with_internal_nodes,
                                                  "pyjar")
            printer.print(["\nDone transfer"])

        else:

            # 3.2b. Marginal ancestral reconstruction with RAxML, RAxML-NG or IQTree
            sequence_reconstruction_command = sequence_reconstructor.internal_sequence_reconstruction_command(
                os.path.abspath(base_filename + alignment_suffix), os.path.abspath(temp_rooted_tree),
                ancestral_sequence_basename)
            raw_internal_sequence_filename \
                = temp_working_dir + "/" + sequence_reconstructor.asr_prefix \
                + ancestral_sequence_basename + sequence_reconstructor.asr_suffix
            processed_internal_sequence_filename = temp_working_dir + "/" + ancestral_sequence_basename + ".aln"
            raw_internal_rooted_tree_filename \
                = temp_working_dir + "/" + sequence_reconstructor.asr_tree_prefix \
                + ancestral_sequence_basename + sequence_reconstructor.asr_tree_suffix

            # 3.3b. Reconstruct the ancestral sequence
            printer.print(["\nReconstructing ancestral sequences with " + sequence_reconstructor.executable + "...",
                           sequence_reconstruction_command])
            print_file = open("./printer_output", "a")
            print_file.write("Ancestral reconstruction on iter: " + str(i) + " With reconstructer: " + sequence_reconstructor.executable + " " + str(datetime.datetime.now()) + "\n")
            print_file.write("Start mem usage (GB): " + str(psutil.Process(os.getpid()).memory_info().rss / 1024 ** 3) + "\n")
            print_file.close()
            os.chdir(temp_working_dir)
            try:
                subprocess.check_call(sequence_reconstruction_command, shell=True)
            except subprocess.SubprocessError:
                sys.exit("Failed while reconstructing the ancestral sequences.")
            os.chdir(current_directory)
            print_file = open("./printer_output", "a")
            print_file.write("Finished Ancestral reconstruction on iter: " + str(i) + " With reconstructer: " + sequence_reconstructor.executable + " " + str(datetime.datetime.now()) + "\n")
            print_file.write("End mem usage (GB): " + str(psutil.Process(os.getpid()).memory_info().rss / 1024 ** 3) + "\n")
            print_file.write("~~~~~~~~~~~~~~~~~~~~~~~~~~~~~~~~~~~~~~~~~" + "\n")
            print_file.close()
            # 3.4b. Join ancestral sequences with given sequences
            current_tree_name_with_internal_nodes = current_tree_name + ".internal"
            sequence_reconstructor.convert_raw_ancestral_states_to_fasta(raw_internal_sequence_filename,
                                                                         processed_internal_sequence_filename)
            concatenate_fasta_files([snp_alignment_filename, processed_internal_sequence_filename],
                                    joint_sequences_filename)
            print_file = open("./printer_output", "a")
            print_file.write("Rejoining the bases on reconstruction on iter: " + str(i) + " With reconstructer: " + sequence_reconstructor.executable + " " + str(datetime.datetime.now()) + "\n")
            print_file.write("Start mem usage (GB): " + str(psutil.Process(os.getpid()).memory_info().rss / 1024 ** 3) + "\n")
            print_file.close()
            if input_args.seq_recon == "raxml":
                transfer_internal_node_labels_to_tree(raw_internal_rooted_tree_filename, temp_rooted_tree,
                                                  current_tree_name_with_internal_nodes, sequence_reconstructor)
            elif input_args.seq_recon == "iqtree" or input_args.seq_recon == "raxmlng":
                # IQtree returns an unrooted tree
                harmonise_roots(raw_internal_rooted_tree_filename, temp_rooted_tree)
                transfer_internal_node_labels_to_tree(raw_internal_rooted_tree_filename,
                                                 temp_rooted_tree,
                                                  current_tree_name_with_internal_nodes,
                                                  sequence_reconstructor,
                                                  use_root = False)
            else:
                sys.stderr.write("Unrecognised sequence reconstruction command: " + input_args.seq_recon + '\n')
                sys.exit()
            printer.print("...done. Run time: {:.2f} s".format(time.time() - start_time))
            print_file = open("./printer_output", "a")
            print_file.write("Finished base rejoining on iter: " + str(i) + " With reconstructer: " + sequence_reconstructor.executable + " " + str(datetime.datetime.now()) + "\n")
            print_file.write("End mem usage (GB): " + str(psutil.Process(os.getpid()).memory_info().rss / 1024 ** 3) + "\n")
            print_file.write("~~~~~~~~~~~~~~~~~~~~~~~~~~~~~~~~~~~~~~~~~" + "\n")
            print_file.close()
            # 3.5b. Reinsert gaps (cp15 note: something is wonky here, the process is at the very least terribly inefficient)
            printer.print("\nReinserting gaps into the alignment...")
            print_file = open("./printer_output", "a")
            print_file.write("Inserting gaps on iter: " + str(i) + " " + str(datetime.datetime.now()) + "\n")
            print_file.write("Start mem usage (GB): " + str(psutil.Process(os.getpid()).memory_info().rss / 1024 ** 3) + "\n")
            print_file.close()
            shutil.copyfile(base_filename + ".start", gaps_alignment_filename)
            reinsert_gaps_into_fasta_file(joint_sequences_filename, gaps_vcf_filename, gaps_alignment_filename)
            if not os.path.exists(gaps_alignment_filename) \
                    or not ValidateFastaAlignment(gaps_alignment_filename).is_input_fasta_file_valid():
                sys.exit("There is a problem with your FASTA file after running internal sequence reconstruction. "
                         "Please check this intermediate file is valid: " + gaps_alignment_filename)

        # Ancestral reconstruction complete
        printer.print("...done. Run time: {:.2f} s".format(time.time() - start_time))
        print_file = open("./printer_output", "a")
        print_file.write("Finished inserting gaps on iter: " + str(i) + " " + str(datetime.datetime.now()) + "\n")
        print_file.write("End mem usage (GB): " + str(psutil.Process(os.getpid()).memory_info().rss / 1024 ** 3) + "\n")
        print_file.write("~~~~~~~~~~~~~~~~~~~~~~~~~~~~~~~~~~~~~~~~~" + "\n")
        print_file.close()
        # 4. Detect recombination sites with Gubbins (cp15 note: copy file with internal nodes back and forth to
        # ensure all created files have the desired name structure and to avoid fiddling with the Gubbins C program)
        shutil.copyfile(current_tree_name_with_internal_nodes, current_tree_name)
        gubbins_command = create_gubbins_command(
            gubbins_exec, gaps_alignment_filename, gaps_vcf_filename, current_tree_name,
            input_args.alignment_filename, input_args.min_snps, input_args.min_window_size, input_args.max_window_size)
        printer.print(["\nRunning Gubbins to detect recombinations...", gubbins_command])
        print_file = open("./printer_output", "a")
        print_file.write("Running gubbins on iter: " + str(i) +  " " + str(datetime.datetime.now()) + "\n")
        print_file.write("Start mem usage (GB): " + str(psutil.Process(os.getpid()).memory_info().rss / 1024 ** 3) + "\n")
        print_file.close()
        try:
            subprocess.check_call(gubbins_command, shell=True)
        except subprocess.SubprocessError:
            sys.exit("Failed while running Gubbins. Please ensure you have enough free memory")
        printer.print("...done. Run time: {:.2f} s".format(time.time() - start_time))
        shutil.copyfile(current_tree_name, current_tree_name_with_internal_nodes)
        print_file = open("./printer_output", "a")
        print_file.write("Finished running gubbins gaps on iter: " + str(i) + " " + str(datetime.datetime.now()) + "\n")
        print_file.write("End mem usage (GB): " + str(psutil.Process(os.getpid()).memory_info().rss / 1024 ** 3) + "\n")
        print_file.write("~~~~~~~~~~~~~~~~~~~~~~~~~~~~~~~~~~~~~~~~~" + "\n")
        print_file.close()
        # 5. Check for convergence
        printer.print("\nChecking for convergence...")
        remove_internal_node_labels_from_tree(current_tree_name_with_internal_nodes, current_tree_name)
        tree_file_names.append(current_tree_name)
        if i > 1:
            if input_args.converge_method == 'recombination':
                current_recomb_file, previous_recomb_files = get_recombination_files(tree_file_names)
                if have_recombinations_been_seen_before(current_recomb_file, previous_recomb_files):
                    printer.print("Convergence after " + str(i) + " iterations: Recombinations observed before.")
                    break
            else:
                if has_tree_been_seen_before(tree_file_names, input_args.converge_method):
                    printer.print("Convergence after " + str(i) + " iterations: Tree observed before.")
                    break
        printer.print("...done. Run time: {:.2f} s".format(time.time() - start_time))
    else:
        printer.print("Maximum number of iterations (" + str(input_args.iterations) + ") reached.")
    printer.print("\nExiting the main loop.")

    # 6. Run bootstrap analysis if requested
    final_aln = current_basename + ".tre" + alignment_suffix # For use with bootstrap and SH tests
    if input_args.bootstrap > 0:
        printer.print(["\nRunning bootstrap analysis..."])
        shutil.copyfile(final_aln, temp_working_dir + "/" + final_aln)
        # NJ bootstraps
        if current_tree_builder == "rapidnj":
            # Bootstraps for NJ tree have to be run in a single command - deterministic algorithm means tree assumed to be the same
            # as the final tree
            bootstrap_command = tree_builder.bootstrapping_command(os.path.abspath(final_aln), os.path.abspath(current_tree_name), temp_working_dir + "/" + current_basename)
            try:
                subprocess.check_call(bootstrap_command, shell=True)
            except subprocess.SubprocessError:
                sys.exit("Failed while running bootstrap analysis.")
            transfer_bootstraps_to_tree(temp_working_dir + "/" + current_basename + ".tre.bootstrapped",
                                                    os.path.abspath(current_tree_name),
                                                    current_basename + ".tre.bootstrapped",
                                                    outgroups = input_args.outgroup)
        # ML bootstraps
        else:
            # Define alignment and a RAxML object for bootstrapping utilities
            bootstrap_aln = final_aln
            if current_tree_builder == "raxmlng":
                bootstrap_utility = tree_builder
            else:
                bootstrap_utility = return_algorithm("raxmlng", current_model, input_args, node_labels = "")
            # Generate alignments for bootstrapping if FastTree being used
            if current_tree_builder == "fasttree":
                bootstrap_aln = generate_bootstrap_alignments(bootstrap_aln,
                                                                input_args.bootstrap,
                                                                temp_working_dir + "/" + current_basename)
            # Generate bootstrap trees
            bootstrap_command = tree_builder.bootstrapping_command(os.path.abspath(bootstrap_aln), os.path.abspath(current_tree_name), current_basename, os.path.abspath(temp_working_dir))
            try:
                subprocess.check_call(bootstrap_command, shell=True)
            except subprocess.SubprocessError:
                sys.exit("Failed while running bootstrap analysis.")
            # Annotate the final tree using the bootstraps
            bootstrapped_trees_file = tree_builder.get_bootstrapped_trees_file(temp_working_dir,current_basename)
            annotation_command = bootstrap_utility.annotate_tree_using_bootstraps_command(os.path.abspath(final_aln),
                                                                                            os.path.abspath(current_tree_name),
                                                                                            bootstrapped_trees_file,
                                                                                            current_basename,
                                                                                            os.path.abspath(temp_working_dir),
                                                                                            transfer = input_args.transfer_bootstrap)
            try:
                subprocess.check_call(annotation_command, shell=True)
            except subprocess.SubprocessError:
                sys.exit("Failed while annotating final tree with bootstrapping results.")
        printer.print("...done. Run time: {:.2f} s".format(time.time() - start_time))

    # 7. Run node branch support analysis if requested
    if input_args.sh_test:
        sh_test_command = tree_builder.sh_test(final_aln,
                                                current_tree_name,
                                                current_basename,
                                                os.path.abspath(temp_working_dir))
        try:
            subprocess.check_call(sh_test_command, shell=True)
        except subprocess.SubprocessError:
            sys.exit("Failed while running SH test.")
        reformat_sh_support(current_tree_name,
                            os.path.abspath(temp_working_dir),
                            current_tree_name,
                            algorithm = current_tree_builder,
                            outgroup = input_args.outgroup)

    # Create the final output
    printer.print("\nCreating the final output...")
    if input_args.prefix is None:
        input_args.prefix = basename
    print_log(methods_log, input_args.prefix)
    output_filenames_to_final_filenames = translation_of_filenames_to_final_filenames(
        current_tree_name, input_args.prefix)
    utils.rename_files(output_filenames_to_final_filenames)

    # Cleanup intermediate files
    if not input_args.no_cleanup:
        shutil.rmtree(temp_working_dir)
        utils.delete_files(".", tree_file_names[:-1], intermediate_files_regex(), input_args.verbose)
        utils.delete_files(".", [base_filename], starting_files_regex(), input_args.verbose)
    printer.print("...finished. Total run time: {:.2f} s".format(time.time() - start_time))

#############
# Functions #
#############

def process_input_arguments(input_args):
    # Alter settings if pairwise comparison of sequences
    if input_args.pairwise:
        input_args.iterations = 1
        input_args.model_fitter = 'fasttree'
        input_args.first_tree_builder = 'star'
    else:
        # Make model fitting consistent with tree building
        if input_args.model_fitter is None:
            if input_args.tree_builder in ['raxml', 'raxmlng', 'iqtree', 'fasttree']:
                input_args.model_fitter = input_args.tree_builder
            else:
                # Else use RAxML where not possible
                input_args.model_fitter = 'raxml'
        # Make sequence reconstruction consistent with tree building where possible
        if input_args.seq_recon is None:
            if input_args.tree_builder in ['raxml', 'raxmlng', 'iqtree']:
                input_args.seq_recon = input_args.tree_builder
            else:
                # Else use RAxML where not possible
                input_args.seq_recon = 'raxml'
        elif not input_args.mar:
            sys.stderr.write('Sequence reconstruction uses pyjar unless the '
            '--mar flag is specified\n')
            sys.exit()
        # Check substitution model consistent with tree building algorithm
        tree_models = {
            'raxml': ['JC','K2P','HKY','GTRCAT','GTRGAMMA'],
            'raxmlng': ['JC','K2P','HKY','GTR','GTRGAMMA'],
            'iqtree': ['JC','K2P','HKY','GTR','GTRGAMMA'],
            'fasttree': ['JC','GTRCAT','GTRGAMMA'],
            'rapidnj': ['JC','K2P']
        }
        invalid_model = False
        # Check on first tree builder
        if input_args.first_tree_builder is not None:
            # Raise error if first tree builder and starting tree
            if input_args.starting_tree is not None:
                sys.stderr.write('Initial tree builder is not used if a starting tree is provided\n')
                sys.exit()
        # Determine model to be used for first iteration, if specified
        if input_args.custom_first_model is not None:
            input_args.first_model = input_args.custom_first_model
            sys.stderr.write('Using specified model ' + input_args.first_model + ' for the first tree\n')
        elif input_args.first_model is not None:
            first_model = input_args.first_model
            first_tree_builder = input_args.tree_builder
            if input_args.first_tree_builder is not None:
                first_tree_builder = input_args.first_tree_builder
            first_model_fitter = input_args.model_fitter
            if input_args.first_model_fitter is not None:
                first_model_fitter = input_args.first_model_fitter
            if first_model not in tree_models[first_tree_builder]:
                sys.stderr.write('First evolutionary model ' + first_model +
                                ' and algorithm ' + first_tree_builder +
                                 ' are incompatible\n')
                invalid_model = True
            elif first_model not in tree_models[first_model_fitter]:
                sys.stderr.write('First evolutionary model ' + first_model +
                                ' and algorithm ' + first_model_fitter +
                                 ' are incompatible\n')
                invalid_model = True
        # Check that at least 2 iterations will be run if customised options for 1st iteration
        if input_args.iterations == 1:
            if input_args.first_tree_builder is not None or input_args.first_model \
                or input_args.custom_first_model is not None or input_args.first_tree_args is not None:
                sys.stderr.write('Please do not use options specific to the first iteration when'
                                 ' only one iteration is to be run\n')
                sys.exit()
        # Determine model to be used for subsequent iterations
        if input_args.custom_model is not None:
            input_args.model = input_args.custom_model
            sys.stderr.write('Using specified model ' + input_args.model + ' for trees\n')
        elif input_args.model not in tree_models[input_args.tree_builder]:
            sys.stderr.write('Tree model ' + input_args.model + ' and algorithm ' +
                        input_args.tree_builder + ' are incompatible\n')
            invalid_model = True
        elif input_args.model not in tree_models[input_args.model_fitter]:
            sys.stderr.write('Tree model ' + input_args.model + ' and algorithm ' +
                        input_args.model_fitter + ' are incompatible\n')
            invalid_model = True
        # Information for rectifying incompatible combinations
        if invalid_model:
            sys.stderr.write('Available combinations are:\n')
            for algorithm in tree_models:
                models = ', '.join(tree_models[algorithm])
                sys.stderr.write(algorithm + ':\t' + models + '\n')
            sys.exit()
        # Check on arguments for measures of branch support
        if input_args.bootstrap > 0 and input_args.bootstrap < 1000 and input_args.tree_builder == "iqtree":
            sys.stderr.write("IQtree requires at least 1,000 bootstrap replicates\n")
            sys.exit()
        if input_args.sh_test and input_args.tree_builder not in ["raxml","iqtree","fasttree"]:
            sys.stderr.write("SH test only available for RAxML, IQtree or Fasttree\n")
            sys.exit()
    return input_args

def return_algorithm_choices(args,i):
    # Pick tree builder
    current_tree_builder = args.tree_builder
    if args.first_tree_builder is not None and i==1:
        current_tree_builder = args.first_tree_builder
    # Pick model
    current_model = args.model
    if args.first_model is not None and i==1:
        current_model = args.first_model
    # Get tree builder arguments
    extra_tree_arguments = args.tree_args
    if args.first_tree_args is not None and i==1:
        extra_tree_arguments = args.first_tree_args
    # If RAXML-NG first tree builder use search1 option to decrease runtime
    if i == 1 and current_tree_builder == "raxmlng":
        if extra_tree_arguments is None:
            extra_tree_arguments = "--search1"
        else:
            extra_tree_arguments = [extra_tree_arguments]
            extra_tree_arguments.extend(["--search1"])
            extra_tree_arguments = " ".join(extra_tree_arguments)
    # Pick model fitter
    current_model_fitter = args.model_fitter
    if args.first_model_fitter is not None and i==1:
        current_model_fitter = args.first_model_fitter
    # Get model fitter arguments
    extra_model_arguments = args.model_args
    if args.first_model_args is not None and i==1:
        extra_model_arguments = args.first_model_args
    # Return choices
    return current_tree_builder, current_model_fitter, current_model, extra_tree_arguments, extra_model_arguments

def return_algorithm(algorithm_choice, model, input_args, node_labels = None, extra = None):
    initialised_algorithm = None
    if algorithm_choice == "fasttree":
        initialised_algorithm = FastTree(threads = input_args.threads, model = model, bootstrap = input_args.bootstrap, verbose = input_args.verbose, additional_args = extra)
    elif algorithm_choice == "raxml":
        initialised_algorithm = RAxML(threads = input_args.threads, model = model, bootstrap = input_args.bootstrap, internal_node_prefix = node_labels, verbose = input_args.verbose, additional_args = extra)
    elif algorithm_choice == "raxmlng":
        initialised_algorithm = RAxMLNG(threads = input_args.threads, model = model, bootstrap = input_args.bootstrap, internal_node_prefix = node_labels, verbose = input_args.verbose, additional_args = extra)
    elif algorithm_choice == "iqtree":
        initialised_algorithm = IQTree(threads = input_args.threads, model = model, bootstrap = input_args.bootstrap, internal_node_prefix = node_labels, verbose = input_args.verbose, additional_args = extra)
    elif algorithm_choice == "rapidnj":
        initialised_algorithm = RapidNJ(threads = input_args.threads, model = model, bootstrap = input_args.bootstrap, verbose = input_args.verbose, additional_args = extra)
    elif algorithm_choice == "star":
        initialised_algorithm = Star()
    else:
        sys.stderr.write("Unrecognised algorithm: " + algorithm_choice + "\n")
        sys.exit()
    return initialised_algorithm

def create_gubbins_command(gubbins_exec, alignment_filename, vcf_filename, current_tree_name,
                           original_alignment_filename, min_snps, min_window_size, max_window_size):
    command = [gubbins_exec, "-r", "-v", vcf_filename, "-a", str(min_window_size),
               "-b", str(max_window_size), "-f", original_alignment_filename, "-t", current_tree_name,
               "-m", str(min_snps), alignment_filename]
    return " ".join(command)


def number_of_sequences_in_alignment(filename):
    return len(get_sequence_names_from_alignment(filename))


def get_sequence_names_from_alignment(filename):
    sequence_names = []
    with open(filename, "r") as handle:
        for record in SeqIO.parse(handle, "fasta"):
            sequence_names.append(record.id)
    return sequence_names


def is_starting_tree_valid(starting_tree):
    try:
        Phylo.read(starting_tree, 'newick')
        dendropy.Tree.get_from_path(starting_tree, 'newick', preserve_underscores=True)
    except Exception:
        print("Error with the input starting tree: Is it a valid Newick file?")
        return False
    return True


def do_the_names_match_the_fasta_file(starting_tree, alignment_filename):
    with open(alignment_filename, "r") as input_handle:
        alignments = AlignIO.parse(input_handle, "fasta")
        sequence_names = {}
        for alignment in alignments:
            for record in alignment:
                sequence_names[record.name] = 1
        input_handle.close()

        tree = dendropy.Tree.get_from_path(starting_tree, 'newick', preserve_underscores=True)

        leaf_nodes = tree.leaf_nodes()
        for i, lf in enumerate(leaf_nodes):
            if not leaf_nodes[i].taxon.label in sequence_names:
                print("Error: A taxon referenced in the starting tree is not found in the input fasta file")
                return False
    return True


def check_and_fix_window_size(input_args):
    if input_args.min_window_size < 3:
        input_args.min_window_size = 3
    if input_args.max_window_size > 1000000:
        input_args.max_window_size = 1000000
    if input_args.min_window_size > input_args.max_window_size:
        input_args.max_window_size, input_args.min_window_size = input_args.min_window_size, input_args.max_window_size


def reconvert_fasta_file(input_filename, output_filename):
    with open(input_filename, "r") as input_handle:
        alignment = AlignIO.read(input_handle, "fasta")
    with open(output_filename, "w+") as output_handle:
        AlignIO.write(alignment, output_handle, "fasta")


def concatenate_fasta_files(input_filenames, output_filename):
    alignments = []
    for input_filename in input_filenames:
        with open(input_filename, "r") as input_handle:
            alignments.append(AlignIO.read(input_handle, "fasta"))

    with open(output_filename, "w+") as output_handle:
        for alignment in alignments:
            AlignIO.write(alignment, output_handle, "fasta")


def starting_files_regex():
    return "\\.(gaps|snp_sites|phylip|vcf|start|seq)"


def intermediate_files_regex():
    return "($|\\.(gff|vcf|snp_sites|branch_snps|phylip|stats|tab|internal))"


def root_tree(input_filename, output_filename):
    # split bi nodes and root tree
    tree = dendropy.Tree.get_from_path(input_filename, 'newick', preserve_underscores=True)
    split_all_non_bi_nodes(tree.seed_node)
    output_tree_string = tree_as_string(tree, suppress_internal=False, suppress_rooting=False)
    with open(output_filename, 'w+') as output_file:
        output_file.write(output_tree_string.replace('\'', ''))


def reroot_tree(tree_name, outgroups):
    if outgroups:
        reroot_tree_with_outgroup(tree_name, outgroups.split(','))
    else:
        reroot_tree_at_midpoint(tree_name)


def reroot_tree_with_outgroup(tree_name, outgroups):
    clade_outgroups = get_monophyletic_outgroup(tree_name, outgroups)
    outgroups = [{'name': taxon_name} for taxon_name in clade_outgroups]

    tree = Phylo.read(tree_name, 'newick')
    tree.root_with_outgroup(*outgroups)
    Phylo.write(tree, tree_name, 'newick')

    tree = dendropy.Tree.get_from_path(tree_name, 'newick', preserve_underscores=True)
    tree.deroot()
    tree.update_bipartitions()
    output_tree_string = tree_as_string(tree, suppress_internal=False)
    with open(tree_name, 'w+') as output_file:
        output_file.write(output_tree_string.replace('\'', ''))

def reroot_tree_at_midpoint(tree_name):
    tree = dendropy.Tree.get_from_path(tree_name, 'newick', preserve_underscores=True)
    split_all_non_bi_nodes(tree.seed_node)
    tree.update_bipartitions()
    tree.deroot()
    tree.reroot_at_midpoint()
    tree.update_bipartitions()
    output_tree_string = tree_as_string(tree, suppress_internal=False)
    with open(tree_name, 'w+') as output_file:
        output_file.write(output_tree_string.replace('\'', ''))

def unroot_tree(input_filename, output_filename):
    tree = dendropy.Tree.get_from_path(input_filename, 'newick', preserve_underscores=True)
    tree.deroot()
    output_tree_string = tree_as_string(tree, suppress_internal=False)
    with open(output_filename, 'w+') as output_file:
        output_file.write(output_tree_string.replace('\'', ''))

def harmonise_roots(new_tree_fn, tree_for_root_fn):
    # Read in tree and get nodes adjacent to root
    taxa = dendropy.TaxonNamespace()
    tree_for_root = dendropy.Tree.get_from_path(tree_for_root_fn,
                                                'newick',
                                                preserve_underscores=True,
                                                taxon_namespace=taxa,
                                                rooting="force-rooted")
    tree_for_root.encode_bipartitions()
    root = tree_for_root.seed_node
    root_adjacent_bipartitions = []
    for root_adjacent_node in root.child_nodes():
        root_adjacent_bipartitions.append(root_adjacent_node.edge.bipartition)
    # Now search the new tree for these nodes
    new_tree = dendropy.Tree.get_from_path(new_tree_fn,
                                            'newick',
                                            preserve_underscores=True,
                                            taxon_namespace=taxa,
                                            rooting="force-rooted")
    new_tree.encode_bipartitions()
    for node in new_tree.preorder_node_iter():
        if node.edge.bipartition in root_adjacent_bipartitions:
            half_branch_length = node.edge_length/2
            new_tree.reroot_at_edge(node.edge,
                                    length1 = half_branch_length,
                                    length2 = half_branch_length)
            break
    new_tree_string = tree_as_string(new_tree,
                                        suppress_internal=False,
                                        suppress_rooting=False)

    # Check both trees are topologically identical
    missing_bipartitions = dendropy.calculate.treecompare.find_missing_bipartitions(tree_for_root,
                                                                                    new_tree,
                                                                                    is_bipartitions_updated=False)
    
    if len(missing_bipartitions) > 0:
        sys.stderr.write('Bipartitions missing when transferring node label transfer: ' + str([str(x) for x in missing_bipartitions]))
        sys.exit(1)

    # Write output
    with open(new_tree_fn, 'w+') as output_file:
        output_file.write(new_tree_string.replace('\'', ''))

def filter_out_removed_taxa_from_tree(input_filename, output_filename, taxa_removed):
    tree = dendropy.Tree.get_from_path(input_filename, 'newick', preserve_underscores=True)
    tree.prune_taxa_with_labels(taxa_removed, update_bipartitions=True)
    tree.prune_leaves_without_taxa(update_bipartitions=True)
    tree.deroot()
    output_tree_string = tree_as_string(tree)
    with open(output_filename, 'w+') as output_file:
        output_file.write(output_tree_string.replace('\'', ''))


def tree_as_string(tree, suppress_internal=True, suppress_rooting=True):

    return tree.as_string(
        schema='newick',
        suppress_leaf_taxon_labels=False,
        suppress_leaf_node_labels=True,
        suppress_internal_taxon_labels=suppress_internal,
        suppress_internal_node_labels=suppress_internal,
        suppress_rooting=suppress_rooting,
        suppress_edge_lengths=False,
        unquoted_underscores=True,
        preserve_spaces=False,
        store_tree_weights=False,
        suppress_annotations=True,
        annotations_as_nhx=False,
        suppress_item_comments=True,
        node_label_element_separator=' '
    )


def split_all_non_bi_nodes(node):
    if node.is_leaf():
        return None
    elif len(node.child_nodes()) > 2:
        split_child_nodes(node)

    for child_node in node.child_nodes():
        split_all_non_bi_nodes(child_node)

    return None


def split_child_nodes(node):
    all_child_nodes = node.child_nodes()
    # skip over the first node
    first_child = all_child_nodes.pop()
    # create a placeholder node to hang everything else off
    new_child_node = node.new_child(edge_length=0)
    # move the subtree into the placeholder
    new_child_node.set_child_nodes(all_child_nodes)
    # probably not really necessary
    node.set_child_nodes((first_child, new_child_node))


def get_monophyletic_outgroup(tree_name, outgroups):
    if len(outgroups) == 1:
        return outgroups

    tree = dendropy.Tree.get_from_path(tree_name, 'newick', preserve_underscores=True)
    tree.deroot()
    tree.update_bipartitions()

    for leaf_node in tree.mrca(taxon_labels=outgroups).leaf_nodes():
        if leaf_node.taxon.label not in outgroups:
            print("Your outgroups do not form a clade.\n  Using the first taxon " + str(outgroups[0]) +
                  " as the outgroup.\n  Taxon " + str(leaf_node.taxon.label) +
                  " is in the clade but not in your list of outgroups.")
            return [outgroups[0]]

    return outgroups


def transfer_internal_node_labels_to_tree(source_tree_filename, destination_tree_filename, output_tree_filename,
                                          sequence_reconstructor, use_root = True):
    # read source tree and extract node labels, to match with the ancestral sequence reconstruction
    taxa = dendropy.TaxonNamespace()
    source_tree = dendropy.Tree.get_from_path(source_tree_filename,
                                              'newick',
                                              preserve_underscores=True,
                                              taxon_namespace=taxa,
                                              rooting='force-rooted')
    source_tree.encode_bipartitions()
    source_internal_node_dict = {}
    for source_internal_node in source_tree.internal_nodes():
        node_bipartition = source_internal_node.edge.bipartition
        if source_internal_node.label:
            source_internal_node_dict[node_bipartition] = source_internal_node.label
        else:
            source_internal_node_dict[node_bipartition] = ''
    # read original tree and add in the labels from the ancestral sequence reconstruction
    destination_tree = dendropy.Tree.get_from_path(destination_tree_filename,
                                                    'newick',
                                                    preserve_underscores=True,
                                                    taxon_namespace=taxa,
                                                    rooting='force-rooted')
    destination_tree.encode_bipartitions()
    
    # Check both trees are topologically identical
    missing_bipartitions = dendropy.calculate.treecompare.find_missing_bipartitions(source_tree,
                                                                                    destination_tree,
                                                                                    is_bipartitions_updated=False)
    if len(missing_bipartitions) > 0:
        sys.stderr.write('Bipartitions missing when transferring node label transfer: ' + str([str(x) for x in missing_bipartitions]))
        sys.exit(1)
    
    root_alternative = ''
    for destination_internal_node in destination_tree.internal_nodes():
        if destination_internal_node != destination_tree.seed_node or use_root:
            node_bipartition = destination_internal_node.edge.bipartition
            if sequence_reconstructor == 'pyjar':
                try:
                    new_label = source_internal_node_dict[node_bipartition]
                except:
                    sys.stderr.write('Unable to find bipartition ' + str(node_bipartition) + '\n')
                    sys.exit(1)
            else:
                new_label = sequence_reconstructor.replace_internal_node_label(str(source_internal_node_dict[node_bipartition]))
            destination_internal_node.label = None
            destination_internal_node.taxon = dendropy.Taxon(new_label)

    # output final tree
    if not use_root:
        alt_root_name = ''
        for root_child_node in destination_tree.seed_node.child_nodes():
            alt_root_name = root_child_node.taxon.label
            break
        destination_tree.seed_node.label = None
        destination_tree.seed_node.taxon = dendropy.Taxon(alt_root_name)
    destination_tree_string = destination_tree.as_string(schema="newick",
                                                            suppress_rooting=True,
                                                            unquoted_underscores=True,
                                                            suppress_internal_node_labels=True).replace("'","").replace('\'', '')

    with open(output_tree_filename, 'w+') as output_file:
        print(destination_tree_string,
                 file=output_file,
                 end='')

def remove_internal_node_labels_from_tree(input_filename, output_filename):
    tree = dendropy.Tree.get_from_path(input_filename, 'newick', preserve_underscores=True)
    output_tree_string = tree_as_string(tree)
    with open(output_filename, 'w+') as output_file:
        output_file.write(output_tree_string.replace('\'', ''))


def reinsert_gaps_into_fasta_file(input_fasta_filename, input_vcf_file, output_fasta_filename):
    # find out where the gaps are located
    # PyVCF removed for performance reasons
    with open(input_vcf_file) as vcf_file:

        sample_names = []
        gap_position = []
        gap_alt_base = []

        for vcf_line in vcf_file:
            if re.match('^#CHROM', vcf_line) is not None:
                sample_names = vcf_line.rstrip().split('\t')[9:]
            elif re.match(r'^\d', vcf_line) is not None:
                # If the alternate is only a gap it wont have a base in this column
                if re.match('^([^\t]+\t){3}([ACGTacgt])\t([^ACGTacgt])\t', vcf_line) is not None:
                    m = re.match('^([^\t]+\t){3}([ACGTacgt])\t([^ACGTacgt])\t', vcf_line)
                    gap_position.append(1)
                    gap_alt_base.append(m.group(2))
                elif re.match('^([^\t]+\t){3}([^ACGTacgt])\t([ACGTacgt])\t', vcf_line) is not None:
                    # sometimes the ref can be a gap only
                    m = re.match('^([^\t]+\t){3}([^ACGTacgt])\t([ACGTacgt])\t', vcf_line)
                    gap_position.append(1)
                    gap_alt_base.append(m.group(3))
                else:
                    gap_position.append(0)
                    gap_alt_base.append('-')

        gapped_alignments = []
        # interleave gap only and snp bases
        with open(input_fasta_filename, "r") as input_handle:
            alignments = AlignIO.parse(input_handle, "fasta")
            for alignment in alignments:
                for record in alignment:
                    inserted_gaps = []
                    if record.id in sample_names:
                        # only apply to internal nodes
                        continue
                    gap_index = 0
                    for input_base in record.seq:
                        while gap_index < len(gap_position) and gap_position[gap_index] == 1:
                            inserted_gaps.append(gap_alt_base[gap_index])
                            gap_index += 1
                        if gap_index < len(gap_position):
                            inserted_gaps.append(input_base)
                            gap_index += 1

                    while gap_index < len(gap_position):
                        inserted_gaps.append(gap_alt_base[gap_index])
                        gap_index += 1

                    record.seq = Seq(''.join(inserted_gaps))
                    gapped_alignments.append(record)

        with open(output_fasta_filename, "a") as output_handle:
            AlignIO.write(MultipleSeqAlignment(gapped_alignments), output_handle, "fasta")
            output_handle.close()
    return


def get_recombination_files(basenames):
    previous_files = []
    for name in basenames:
        previous_files.append(name + ".tab")
    current_file = previous_files.pop()
    return current_file, previous_files


def have_recombinations_been_seen_before(current_file, previous_files):
    if not os.path.exists(current_file):
        return False
    current_file_recombinations = extract_recombinations_from_embl(current_file)

    for previous_file in previous_files:
        if not os.path.exists(previous_file):
            continue
        previous_file_recombinations = extract_recombinations_from_embl(previous_file)
        if current_file_recombinations == previous_file_recombinations:
            return True
    return False


def extract_recombinations_from_embl(filename):
    with open(filename, "r") as fh:
        sequences_to_coords = {}
        start_coord = -1
        end_coord = -1
        for line in fh:
            search_obj = re.search(r'misc_feature    ([\d]+)..([\d]+)$', line)
            if search_obj is not None:
                start_coord = int(search_obj.group(1))
                end_coord = int(search_obj.group(2))
                continue

            if start_coord >= 0 and end_coord >= 0:
                search_taxa = re.search(r'taxa\=\"([^"]+)\"', line)
                if search_taxa is not None:
                    taxa_names = search_taxa.group(1).strip().split(' ')
                    for taxa_name in taxa_names:
                        if taxa_name in sequences_to_coords:
                            sequences_to_coords[taxa_name].append([start_coord, end_coord])
                        else:
                            sequences_to_coords[taxa_name] = [[start_coord, end_coord]]

                    start_coord = -1
                    end_coord = -1
                continue
        fh.close()
    return sequences_to_coords


def has_tree_been_seen_before(tree_file_names, converge_method):
    if len(tree_file_names) <= 2:
        return False

    tree_files_which_exist = []
    for tree_file_name in tree_file_names:
        if os.path.exists(tree_file_name):
            tree_files_which_exist.append(tree_file_name)

    for tree_file_name in tree_files_which_exist:
        if tree_file_name is not tree_files_which_exist[-1]:
            if converge_method == 'weighted_robinson_foulds':
                current_rf_distance = robinson_foulds_distance(
                    tree_file_name, tree_files_which_exist[-1])
                if current_rf_distance == 0.0:
                    return True
            else:
                current_rf_distance = symmetric_difference(
                    tree_file_name, tree_files_which_exist[-1])
                if current_rf_distance == 0.0:
                    return True

    return False


def robinson_foulds_distance(input_tree_name, output_tree_name):
    tns = dendropy.TaxonNamespace()
    input_tree = dendropy.Tree.get_from_path(input_tree_name, 'newick', taxon_namespace=tns)
    output_tree = dendropy.Tree.get_from_path(output_tree_name, 'newick', taxon_namespace=tns)
    input_tree.encode_bipartitions()
    output_tree.encode_bipartitions()
    return dendropy.calculate.treecompare.weighted_robinson_foulds_distance(input_tree, output_tree)


def symmetric_difference(input_tree_name, output_tree_name):
    tns = dendropy.TaxonNamespace()
    input_tree = dendropy.Tree.get_from_path(input_tree_name, 'newick', taxon_namespace=tns)
    output_tree = dendropy.Tree.get_from_path(output_tree_name, 'newick', taxon_namespace=tns)
    input_tree.encode_bipartitions()
    output_tree.encode_bipartitions()
    return dendropy.calculate.treecompare.symmetric_difference(input_tree, output_tree)

def generate_bootstrap_alignments(bootstrap_aln, n, output_aln_prefix):
    snp_aln = list(AlignIO.parse(bootstrap_aln, "fasta"))[0]
    with open(output_aln_prefix + '.bootstrapping.aln', "w+") as output_handle:
        for aln in (Phylo.Consensus.bootstrap(snp_aln, n)):
            AlignIO.write(aln, output_handle, "phylip")
    return output_aln_prefix

def transfer_bootstraps_to_tree(source_tree_filename, destination_tree_filename, output_tree_filename, outgroups = None):
    # read source tree and extract bootstraps as node labels, match with bipartition
    reroot_tree(source_tree_filename, outgroups = outgroups)
    source_tree = dendropy.Tree.get_from_path(source_tree_filename, 'newick', preserve_underscores=True)
    source_bootstraps = {}
    for source_internal_node in source_tree.internal_nodes():
        leaves = []
        for leaf in source_internal_node.leaf_iter():
            leaves.append(leaf.taxon.label.replace("'",""))
        descendant_taxa = frozenset(leaves)
        if source_internal_node.label:
            source_bootstraps[descendant_taxa] = source_internal_node.label
        else:
            source_bootstraps[descendant_taxa] = ''
    # read original tree and add in the bootstrap values
    destination_tree = dendropy.Tree.get_from_path(destination_tree_filename, 'newick', preserve_underscores=True)
    for destination_internal_node in destination_tree.internal_nodes():
        leaves = []
        for descendant in destination_internal_node.leaf_iter():
            leaves.append(descendant.taxon.label.replace("'",""))
        descendant_taxa = frozenset(leaves)
        if descendant_taxa in source_bootstraps:
            destination_internal_node.label = source_bootstraps[descendant_taxa]
        else:
            sys.stderr.write('Cannot find the internal node with descendants ' + str(descendant_taxa) + '\n')
            destination_internal_node.label = "NA"
    # output final tree
    output_tree_string = tree_as_string(destination_tree, suppress_internal=False, suppress_rooting=False)
    with open(output_tree_filename, 'w+') as output_file:
        output_file.write(output_tree_string.replace('\'', ''))

def reformat_sh_support(tree_name, tmpdir, final_tree_fn, algorithm = "raxml", outgroup = None):
    # Tree file name
    outtree_fn = tree_name + ".sh_support"
    # Read in tree
    if algorithm == "raxml":
        intree_fn = tmpdir + "/RAxML_fastTreeSH_Support." + tree_name + ".sh_support"
    elif algorithm == "iqtree":
        intree_fn = tmpdir + "/" + tree_name + ".sh_support.treefile"
    # Change SH support value formatting
    if algorithm == "raxml" or algorithm == "iqtree":
        with open(intree_fn,'r') as intree, open(tmpdir + "/" + outtree_fn,'w') as outtree:
            for line in intree.readlines():
                if algorithm == "raxml":
                    new_line = re.sub(r':(\d*[.]?\d*)\[(\d+)\]', '\\2:\\1', line)
                elif algorithm == "iqtree":
                    new_line = re.sub(r'\/', '', line)
                outtree.write(new_line)
    # Transfer SH support to final tree
    transfer_bootstraps_to_tree(tmpdir + "/" + outtree_fn,
                                final_tree_fn,
                                outtree_fn,
                                outgroups = outgroup)
    
    

def update_methods_log(log, method = None, step = ''):
    """Record methods used at each step"""
    log['citation'].append(method.citation)
    log['process'].append(step)
    log['version'].append(method.version)
    log['algorithm'].append(method.executable)
    return log

def print_log(log, prefix):
    """Print a records of the methods used"""
    log_file_name = prefix + ".log"
    with open(log_file_name,'w') as log_file:
        log_file.write("Process,Algorithm,Version,Citation\n")
        for index,process in enumerate(log['process']):
            log_file.write(process + "," + log['algorithm'][index] + "," + log['version'][index] + "," + log['citation'][index] + "\n")

def translation_of_filenames_to_final_filenames(input_prefix, output_prefix):
    input_names_to_output_names = {
        str(input_prefix) + ".vcf":             str(output_prefix) + ".summary_of_snp_distribution.vcf",
        str(input_prefix) + ".branch_snps.tab": str(output_prefix) + ".branch_base_reconstruction.embl",
        str(input_prefix) + ".tab":             str(output_prefix) + ".recombination_predictions.embl",
        str(input_prefix) + ".gff":             str(output_prefix) + ".recombination_predictions.gff",
        str(input_prefix) + ".stats":           str(output_prefix) + ".per_branch_statistics.csv",
        str(input_prefix) + ".snp_sites.aln":   str(output_prefix) + ".filtered_polymorphic_sites.fasta",
        str(input_prefix) + ".phylip":          str(output_prefix) + ".filtered_polymorphic_sites.phylip",
        str(input_prefix) + ".internal":        str(output_prefix) + ".node_labelled.final_tree.tre",
        str(input_prefix) + ".bootstrapped":    str(output_prefix) + ".final_bootstrapped_tree.tre",
        str(input_prefix) + ".sh_support":      str(output_prefix) + ".final_SH_support_tree.tre",
        str(input_prefix):                      str(output_prefix) + ".final_tree.tre"
    }
    return input_names_to_output_names<|MERGE_RESOLUTION|>--- conflicted
+++ resolved
@@ -299,10 +299,7 @@
                 # 3.3a. Read alignment and identify unique base patterns in first iteration only
                 alignment_filename = base_filename + ".start"
                 alignment_type = 'fasta' # input starting polymorphism alignment file assumed to be fasta format
-<<<<<<< HEAD
-=======
-
->>>>>>> 96c8d337
+
                 print_file = open("./printer_output", "a")
                 print_file.write("Alignment name: " + alignment_filename + " " + str(datetime.datetime.now())+ "\n")
                 print_file.write("Start mem usage (GB): " + str(psutil.Process(os.getpid()).memory_info().rss / 1024 ** 3) + "\n")
@@ -328,10 +325,7 @@
                 print_file.write("End mem usage (GB): " + str(psutil.Process(os.getpid()).memory_info().rss / 1024 ** 3) + "\n")
                 print_file.write("~~~~~~~~~~~~~~~~~~~~~~~~~~~~~~~~~~~~~~~~~~")
                 print_file.close()
-<<<<<<< HEAD
-=======
-
->>>>>>> 96c8d337
+
             # 3.4a. Re-fit full polymorphism alignment to new tree
             model_fitting_command = model_fitter.model_fitting_command(snp_alignment_filename,
                                                                 os.path.abspath(temp_rooted_tree),
