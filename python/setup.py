#!/usr/bin/env python3

import setuptools

setuptools.setup(
    name='gubbins',
    version = open('VERSION').read().strip(),
    description='Frontend to the Gubbins BioInformatics tool',
    author='Andrew Page, Nicholas Croucher, Aidan Delaney, Christoph Puethe and Simon Harris',
    url='https://github.com/sanger-pathogens/gubbins/',
    packages=setuptools.find_packages(),
    entry_points={
        "console_scripts": [
            "run_gubbins.py = gubbins.run_gubbins:main",
        ]
    },
    scripts=[
        'scripts/generate_ska_alignment.py',
        'scripts/extract_gubbins_clade.py',
        'scripts/mask_gubbins_aln.py'
    ],
<<<<<<< HEAD
    test_suite='nose.collector',
=======
>>>>>>> 9503c097
    tests_require=[
        "pytest >= 4.6",
        "wheel >= 0.34",
        "biopython >= 1.59",
        "dendropy  >= 4.0.2",
        "multiprocess >= 0.70",
        "scipy >= 1.5.3",
        "numpy >= 1.19"
    ],
    long_description="""\
      Gubbins is a tool that generates a reconstruction of
      a microbial strain's recent evolutionary history through
      identifying imports of divergent sequence through recombination
      and generating a phylogeny from the remaining clonal frame.
      """,
    classifiers=[
        "License :: OSI Approved :: GNU General Public License (GPL)",
        "Programming Language :: Python :: 3",
        "Development Status :: 4 - Beta",
        "Intended Audience :: Science/Research",
        "Topic :: Scientific/Engineering :: Bio-Informatics",
    ],
    install_requires=[
        "biopython >= 1.59",
        "dendropy  >= 4.0.2",
        "multiprocess >= 0.70",
        "scipy >= 1.5.3",
        "numpy >= 1.19"
    ],
    license="GPL"
)<|MERGE_RESOLUTION|>--- conflicted
+++ resolved
@@ -19,10 +19,7 @@
         'scripts/extract_gubbins_clade.py',
         'scripts/mask_gubbins_aln.py'
     ],
-<<<<<<< HEAD
-    test_suite='nose.collector',
-=======
->>>>>>> 9503c097
+
     tests_require=[
         "pytest >= 4.6",
         "wheel >= 0.34",
