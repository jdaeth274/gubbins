#!/usr/bin/env python3

import setuptools

setuptools.setup(
    name='gubbins',
    version='2.4.1',
    description='Frontend to the Gubbins BioInformatics tool',
    author='Andrew J. Page',
    url='https://github.com/sanger-pathogens/gubbins/',
    packages=setuptools.find_packages(),
    entry_points={
        "console_scripts": [
            "run_gubbins.py = scripts.run_gubbins:main",
        ]
    },
    test_suite='nose.collector',
    tests_require=[
        "nose >= 1.3"
    ],
    long_description="""\
      Gubbins is a tool for BioInformaticians that takes in a multi
      fasta alignment and detects recombination regions.  This package provides
      a simple front end to the Gubbins tool.
      """,
    classifiers=[
        "License :: OSI Approved :: GNU General Public License (GPL)",
        "Programming Language :: Python :: 3",
        "Development Status :: 4 - Beta",
        "Intended Audience :: Science/Research",
        "Topic :: Scientific/Engineering :: Bio-Informatics",
    ],
    install_requires=[
<<<<<<< HEAD
        'biopython >= 1.59',
        'dendropy  >= 4.0.2',
	'multiprocess >= 0.70'
=======
        'biopython >= 1.59, < 1.78',
        'dendropy  >= 4.0.2'
>>>>>>> bbb18d27
    ],
    license='GPL'
)<|MERGE_RESOLUTION|>--- conflicted
+++ resolved
@@ -31,14 +31,9 @@
         "Topic :: Scientific/Engineering :: Bio-Informatics",
     ],
     install_requires=[
-<<<<<<< HEAD
         'biopython >= 1.59',
         'dendropy  >= 4.0.2',
-	'multiprocess >= 0.70'
-=======
-        'biopython >= 1.59, < 1.78',
-        'dendropy  >= 4.0.2'
->>>>>>> bbb18d27
+        'multiprocess >= 0.70'
     ],
     license='GPL'
 )